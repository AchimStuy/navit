version: 2
defaults: &defaults
  docker:
    - image: ubuntu:18.04
jobs:
  sanity_check:
    <<: *defaults
    steps:
      - checkout
      - run:
          name: Setup requirements
          command: bash scripts/setup_common_requirements.sh
      - run:
          name: run sanity check script
          command: bash scripts/ci_sanity_checks.sh
  build_linux:
    <<: *defaults
    steps:
      - checkout
      - run:
          name: Id
          command: cat /etc/*release
      - run:
          name: Setup requirements
          command: |
            bash scripts/setup_common_requirements.sh
            apt-get install -y libpng-dev libfreetype6-dev libdbus-glib-1-dev libgtk2.0-dev curl
      - run:
          name: Build for Linux
          command: bash scripts/build_linux.sh
      - store_artifacts:
          path: linux/_CPack_Packages
      - run:
          name: Update Navit-Download-Center
          command: |
            bash scripts/update_download_center.sh
  run_doxygen:
    <<: *defaults
    steps:
      - checkout
      - run:
          name: Install doxygen and other essentials
          command: apt-get update && apt-get -y install doxygen ca-certificates git rsync
      - run:
          name: Run doxygen
          command: cd navit && doxygen
      - run:
          name: Update results to Github
          command: bash scripts/update_doxygen.sh
      - store_artifacts:
          path: /root/project/doc
  build_sailfish:
    machine: true
    steps:
      - checkout
      - run:
          name: install docker
          command: circleci-install docker
      - run:
          name: make build dir
          command:  mkdir ../rpmbuild
      - run:
          name: run build
          command: ls -lah ../rpmbuild && docker run -e VERSION_ID=2.2.1.18 -v `pwd`/../rpmbuild:/home/nemo/rpmbuild:rw -v `pwd`:/home/nemo/navit hoehnp/sailfishos-platform-sdk:2.2.1.18-r1 /bin/bash -x /home/nemo/navit/contrib/sailfish/build_sailfish_ci.sh
      - store_artifacts:
          name: Store rpm
          path: ../rpmbuild/RPMS/
  build_android_arm:
    working_directory: ~/code
    docker:
      - image: circleci/android:api-27-alpha
    environment:
      JVM_OPTS: -Xmx3200m
      GRADLE_OPTS: '-Dorg.gradle.jvmargs="-Xmx2048m -XX:+HeapDumpOnOutOfMemoryError"'
    steps:
      - checkout
      - run:
          name: Id
          command: cat /etc/*release
      - run:
          name: Install cmake gettext libsaxonb-java librsvg2-bin pkg-config libprotobuf-c-dev protobuf-c-compiler
          command: |
            sudo apt-get update
            sudo apt-get install -y cmake gettext libsaxonb-java librsvg2-bin pkg-config libprotobuf-c-dev protobuf-c-compiler
<<<<<<< HEAD
            cmake ./ -Dsvg2png_scaling:STRING=-1,24,32,48,64,96,128,192,256 -Dsvg2png_scaling_nav:STRING=-1,24,32,48,64,96,128,192,256 -Dsvg2png_scaling_flag:STRING=-1,24,32,64,96 -DUSE_PLUGINS=n -DBUILD_MAPTOOL=n -DXSL_PROCESSING=y -DXSLTS=android -DANDROID=y -DSAMPLE_MAP=n
      - run:
          name: Process icons
          command: |
            cd navit/icons
            make
            mkdir ../android/res/drawable-nodpi
            rename 'y/A-Z/a-z/' *.png
            cp *.png ../android/res/drawable-nodpi
            cd ../../
      - run:
          name: Process translations
          command: |
            cd po
            make
            mkdir ../navit/android/res/raw
            rename 'y/A-Z/a-z/' *.mo
            cp *.mo ../navit/android/res/raw
            cd ../
      - run:
          name: Process xml's
          command: |
            make navit_config_xml
            cd navit
            mkdir -p ./android/assets
            cp -R config ./android/assets/
            cd ../
=======
>>>>>>> 96d9c417
      - run:
          name: Install Android SDK components
          command: sdkmanager ndk-bundle "cmake;3.6.4111459"
      - run:
          name: Build for Android (ARM)
          command: bash scripts/build_android_arm.sh
      - run:
          name: Run Lint Test
          command: |
            ln -s navit/navit.dtd navit.dtd
            mkdir /home/circleci/code/test-results
            ./gradlew lint test
      - run:
          name: Run CheckStyle Test
          command: ./gradlew checkstyleMain
      - run:
          name: Run Javadoc
          command: ./gradlew generateDebugJavadoc
      - store_artifacts:
          name: Store APK
          path: navit/android/build/outputs/apk
          destination: apk
      - store_artifacts:
          name: Store translations
          path: po
          destination: translations
      - store_artifacts:
          name: Store logs
          path: navit/android/build/outputs/logs
          destination: logs
      - store_artifacts:
          name: Store Javadoc
          path: navit/android/build/outputs/docs/javadoc
          destination: doc
      - store_artifacts:
          name: Store Lint reports
          path: navit/android/build/reports
          destination: reports
      - store_artifacts:
          name: Store checkstyle report
          path: /home/circleci/code/navit/android/checkstyle
          destination: reports
      - store_test_results:
          path: test-results
      - run:
          name: Update Navit-Download-Center
          command: |
            bash scripts/update_download_center.sh
  build_win32:
    docker:
      - image: ubuntu:14.04
    steps:
      - checkout
      - run:
          name: Build for Windows
          command: |
            apt-get update && xargs -a scripts/setup_14.04_requirements.list apt-get install -y
            apt-get install -y software-properties-common
            add-apt-repository -y ppa:george-edison55/cmake-3.x
            apt-get remove -y cmake
            apt-get install -y cmake3
            bash scripts/build_win32.sh
      - store_artifacts:
          path: win32/navit.exe
      - run:
          name: Update Navit-Download-Center
          command: |
            bash scripts/update_download_center.sh
  build_wince:
    docker:
      - image: navit/dockerfiles:wince
    steps:
      - checkout
      - run:
          name: Prepare the WinCE build environment
          command: |
            bash scripts/setup_wince.sh
      - run:
          name: Build for Windows CE
          command: bash scripts/build_wince.sh
      - store_artifacts:
          path: wince/output
      - run:
          name: Update Navit-Download-Center
          command: |
            bash scripts/update_download_center.sh
  build_tomtom_minimal:
    <<: *defaults
    docker:
      - image: navit/tomtom-ng
    steps:
      - checkout
      - run:
          name: Setup common requirements
          command: |
            bash scripts/setup_common_requirements.sh
      - run:
          name: Build for Tomtom (minimal)
          command: |
            bash scripts/build_tomtom_minimal.sh
      - store_artifacts:
          path: /output
      - run:
          name: Update Navit-Download-Center
          command: |
            bash scripts/update_download_center.sh
  build_tomtom_plugin:
    <<: *defaults
    docker:
      - image: navit/tomtom-ng
    steps:
      - checkout
      - run:
          name: Setup common requirements
          command: |
            bash scripts/setup_common_requirements.sh
      - run:
          name: Build for Tomtom (plugin)
          command: |
            bash scripts/build_tomtom_plugin.sh
      - store_artifacts:
          path: /output
      - run:
          name: Update Navit-Download-Center
          command: |
            bash scripts/update_download_center.sh
  merge_trunk_in_master:
    <<: *defaults
    steps:
      - checkout
      - run:
          name: Install git
          command: apt-get update && apt-get -y install ca-certificates git
      - run:
          name: configure ssh git
          command: mkdir -p ~/.ssh/ && ssh-keyscan -t rsa github.com >> ~/.ssh/known_hosts
      - add_ssh_keys:
          fingerprints:
            - "16:27:ac:a5:76:28:2d:36:63:1b:56:4d:eb:df:a6:48"
      - run:
          name: Update results to Github
          command: export GIT_TERMINAL_PROMPT=0 && git push origin $CIRCLE_SHA1:refs/heads/master
workflows:
  version: 2
  build_all:
    jobs:
      - sanity_check
      - build_linux:
          requires:
            - sanity_check
      - build_android_arm:
          requires:
            - sanity_check
      - build_sailfish:
          requires:
            - sanity_check
      - build_win32:
          requires:
            - sanity_check
      - build_wince:
          requires:
            - sanity_check
      - build_tomtom_minimal:
          requires:
            - sanity_check
      - build_tomtom_plugin:
          requires:
            - sanity_check
      - run_doxygen:
          requires:
            - build_linux
            - build_android_arm
            - build_win32
            - build_wince
            - build_tomtom_minimal
            - build_tomtom_plugin
          filters:
            branches:
              only: /^trunk$/
      - merge_trunk_in_master:
          requires:
            - build_linux
            - build_android_arm
            - build_win32
            - build_wince
            - build_tomtom_minimal
            - build_tomtom_plugin
          filters:
            branches:
              only: /^trunk$/<|MERGE_RESOLUTION|>--- conflicted
+++ resolved
@@ -82,36 +82,6 @@
           command: |
             sudo apt-get update
             sudo apt-get install -y cmake gettext libsaxonb-java librsvg2-bin pkg-config libprotobuf-c-dev protobuf-c-compiler
-<<<<<<< HEAD
-            cmake ./ -Dsvg2png_scaling:STRING=-1,24,32,48,64,96,128,192,256 -Dsvg2png_scaling_nav:STRING=-1,24,32,48,64,96,128,192,256 -Dsvg2png_scaling_flag:STRING=-1,24,32,64,96 -DUSE_PLUGINS=n -DBUILD_MAPTOOL=n -DXSL_PROCESSING=y -DXSLTS=android -DANDROID=y -DSAMPLE_MAP=n
-      - run:
-          name: Process icons
-          command: |
-            cd navit/icons
-            make
-            mkdir ../android/res/drawable-nodpi
-            rename 'y/A-Z/a-z/' *.png
-            cp *.png ../android/res/drawable-nodpi
-            cd ../../
-      - run:
-          name: Process translations
-          command: |
-            cd po
-            make
-            mkdir ../navit/android/res/raw
-            rename 'y/A-Z/a-z/' *.mo
-            cp *.mo ../navit/android/res/raw
-            cd ../
-      - run:
-          name: Process xml's
-          command: |
-            make navit_config_xml
-            cd navit
-            mkdir -p ./android/assets
-            cp -R config ./android/assets/
-            cd ../
-=======
->>>>>>> 96d9c417
       - run:
           name: Install Android SDK components
           command: sdkmanager ndk-bundle "cmake;3.6.4111459"
