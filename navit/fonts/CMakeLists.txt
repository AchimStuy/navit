add_custom_target( fonts ALL DEPENDS ${NAVIT_FONTS}
<<<<<<< HEAD
   COMMAND ${CMAKE_COMMAND}
                  -D GLOB_EXP="${CMAKE_CURRENT_SOURCE_DIR}/*.ttf" #${NAVIT_FONTS}"
                  -D DST=${CMAKE_CURRENT_BINARY_DIR}
                  -P ${PROJECT_SOURCE_DIR}/cmake/copy_files.cmake
)
=======
	COMMAND ${CMAKE_COMMAND}
	-D GLOB_EXP="${CMAKE_CURRENT_SOURCE_DIR}/*.ttf" #${NAVIT_FONTS}"
	-D DST=${CMAKE_CURRENT_BINARY_DIR}
	-P ${PROJECT_SOURCE_DIR}/cmake/copy_files.cmake
	)
>>>>>>> 2a103031

FILE(GLOB files "${CMAKE_CURRENT_SOURCE_DIR}/*.ttf")
install(
	FILES ${files}
	DESTINATION ${SHARE_DIR}/fonts
	PERMISSIONS OWNER_READ OWNER_WRITE OWNER_EXECUTE GROUP_READ GROUP_EXECUTE WORLD_READ WORLD_EXECUTE
	)<|MERGE_RESOLUTION|>--- conflicted
+++ resolved
@@ -1,17 +1,9 @@
 add_custom_target( fonts ALL DEPENDS ${NAVIT_FONTS}
-<<<<<<< HEAD
-   COMMAND ${CMAKE_COMMAND}
-                  -D GLOB_EXP="${CMAKE_CURRENT_SOURCE_DIR}/*.ttf" #${NAVIT_FONTS}"
-                  -D DST=${CMAKE_CURRENT_BINARY_DIR}
-                  -P ${PROJECT_SOURCE_DIR}/cmake/copy_files.cmake
-)
-=======
 	COMMAND ${CMAKE_COMMAND}
 	-D GLOB_EXP="${CMAKE_CURRENT_SOURCE_DIR}/*.ttf" #${NAVIT_FONTS}"
 	-D DST=${CMAKE_CURRENT_BINARY_DIR}
 	-P ${PROJECT_SOURCE_DIR}/cmake/copy_files.cmake
 	)
->>>>>>> 2a103031
 
 FILE(GLOB files "${CMAKE_CURRENT_SOURCE_DIR}/*.ttf")
 install(
